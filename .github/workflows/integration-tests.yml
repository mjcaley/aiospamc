--- conflicted
+++ resolved
@@ -15,15 +15,6 @@
       matrix:
         spamassassin: ["3.4.6", "4.0.0"]
     steps:
-<<<<<<< HEAD
-      - uses: actions/checkout@v2
-      - name: Install software
-        run: |
-          apt update
-          apt install -y libc6 python3 python3-venv python3-pip curl
-      - name: Install Poetry
-        run: python3 -m pip install poetry
-=======
       - uses: actions/checkout@v3
       - name: Install Poetry
         run: pipx install poetry
@@ -32,7 +23,6 @@
         with:
           python-version: '3.x'
           cache: 'poetry'
->>>>>>> ba4546d1
       - name: Install dependencies
         run: poetry install
       - name: Download SpamAssasin
